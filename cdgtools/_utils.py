--- conflicted
+++ resolved
@@ -35,17 +35,13 @@
     domain: sp.Set
 ) -> bool:
     """Return True if `eq_matrix` has solutions in domain, False otherwise."""
-<<<<<<< HEAD
     return _sols_in(eq_matrix, symbol, domain).is_empty is False
-=======
-    solutions = [sp.solveset(eq, symbol, domain=domain) for eq in eq_matrix]
-    return not sp.Intersection(*solutions).is_empty
 
 def _is_invertible(f: sp.Expr, symbol: sp.Symbol, domain: sp.Set) -> bool:
     """
     Return True if `f` is invertible, False otherwise.
-       
-    We use the mathematical fact that a function is invertible if and only 
+
+    We use the mathematical fact that a function is invertible if and only
     if its derivative is not zero in all the point of the domain.
     """
     return not _has_sols_in([sp.diff(f,symbol)], symbol, domain)
@@ -57,5 +53,4 @@
         new_interval: sp.Interval
 ) -> bool:
     """Return True if the image of `new_interval` by `f` is contained in `old_interval`, False otherwise."""
-    return sp.imageset(symbol, f, new_interval).is_subset(old_interval)
->>>>>>> 5c6ca8b0
+    return sp.imageset(symbol, f, new_interval).is_subset(old_interval)